# Breaking Updates

## Overview 
A benchmark of breaking dependency updates. 
These breaking updates are defined as:
A pair of commits for a Java project, which we designate as the pre-commit and the breaking-commit. 
When we build the project with the pre-commit, compilation and test execution are successful, 
and the build with the breaking-commit fails. 
In our benchmark each breaking-commit is a one-line change in the pom file.

This definition matches common dependency "bumps" as performed by bots such as 
Dependabot and Renovate, but could also correspond to an update made by a human developer.

## Data format 
Gathered data can be found as JSON files in the [`data`](/data) folder.
There are 3 sub-folders inside the data folder.
  * [`benchmark`](/data/benchmark) : contains the successfully reproduced breaking dependency updates.
  * [`not-reproduced-data`](/data/not-reproduced-data) : contains the potential breaking updates which have not yet been reproduced.
  * [`unsuccessful-reproductions`](/data/unsuccessful-reproductions) : contains the data regarding unsuccessful reproduction attempts.
Each file inside these folders is named according to the SHA of the (potential) breaking commit.

The JSON files in our benchmark of breaking dependency updates have the following JSON data format.
```json
{
    "url": "<github pr url>",
    "project": "<github_project>",
    "breakingCommit": "<sha>",
    "prAuthor": "{human|bot}",
    "preCommitAuthor": "{human|bot}",
    "breakingCommitAuthor": "{human|bot}",
    "updatedDependency": {
      "dependencyGroupID": "<group id>",
      "dependencyArtifactID": "<artifact id>",
      "previousVersion": "<label indicating the previous version of the dependency>",
      "newVersion": "<label indicating the new version of the dependency>",
      "dependencyScope": "{compile|provided|runtime|system|import}",
      "versionUpdateType": "{major|minor|patch|other}",
      "githubCompareLink": "<the github comparison link for the previous and breaking tag releases of the updated dependency if it exists>",
      "mavenSourceLinkPre": "<maven source jar link for the previous release of the updated dependency if it exists>",
      "mavenSourceLinkBreaking": "<maven source jar link for the breaking release of the updated dependency if it exists>",
      "updatedFileType": "{pom|jar}"
  },
    "preCommitReproductionCommand": "<the command to compile and run tests without the breaking update commit>",
    "breakingUpdateReproductionCommand": "<the command to compile and run tests with the breaking update commit>",
    "javaVersionUsedForReproduction": "<the java version version used for reproduction>",
    "failureCategory": "<the category of the root cause of the reproduction failure>"
}
```

## Workflow
The data gathering workflow is as follows: 
* Stage 1 : Collect Java projects which meet the following criteria.
    * builds with Maven,
    * has at least 100 commits on the default branch, 
    * created in the last 10 years, 
    * has at least 3 contributors, 
    * has at least 10 stars.
* Stage 2 : Identify the breaking updates. 
* Stage 3 : Reproduce the failure locally under the assumptions documented below. 
  * Assumptions:
    * We run Linux (kernel version and distribution to be documented)
    * We use Maven version 3.8.6
    * We run OpenJDK
    * As a starting point, we use Java 11
  * The reproduction can result in 5 different successful outcomes:
    * The project build fails _after_ the dependency is updated due to unresolved dependencies, but not before.
      This is a successful reproduction corresponding to the label "DEPENDENCY_RESOLUTION_FAILURE".
    * The project build fails _after_ the dependency is updated due to maven enforcer plugin errors, but not before.
      This is a successful reproduction corresponding to the label "MAVEN_ENFORCER_FAILURE".
    * The compilation step fails _after_ the dependency is updated, but not before.
      This is a successful reproduction corresponding to the label "COMPILATION_FAILURE".
    * The test step fails _after_ the dependency is updated, but not before.
      This is a successful reproduction corresponding to the label "TEST_FAILURE".
    * The project build fails _after_ the dependency is updated due to an unknown error which cannot be categorized
      into above other failure types.
      This is a successful reproduction corresponding to the label "UNKNOWN_FAILURE".
* Stage 4 : Build two Docker images for each successfully reproduced breaking update, 
            and isolate all environment / network requests by downloading them.
            After stage 4, by running the preCommitReproductionCommand, and the breakingUpdateReproductionCommand, 
            the successful build of the previous commit and the failing build of the breaking commit can be reproduced. 

## Tools

### The BreakingUpdateMiner
In order to gather breaking dependency updates from GitHub, a tool called the 
BreakingUpdateMiner is available.  
You can build this tool locally using `mvn package`.
You can then run the tool and print usage information with the command:
```bash
java -jar target/BreakingUpdateMiner.jar --help 
```

### The BreakingUpdateReproducer
In order to perform local reproduction once potential breaking uppdates have been found by the miner,
a tool called the BreakingUpdateReproducer is available.
You can build this tool locally using `mvn package`.
You can then run the tool and print usage information with the command:
```bash
java -jar target/BreakingUpdateReproducer.jar --help 
```

## Stats
As of Aug 3 2023:
<<<<<<< HEAD
  * The benchmark consists of 190 reproducible breaking updates.
    - Of these breaking updates, 59 (31.05%) fail compilation with the updated dependency.
    - 32 (16.84%) fail tests with the updated dependency.
    - 1 (0.53%) have dependency resolution failures with the updated dependency.
    - 45 (23.68%) fail after updating the dependency due to maven enforcer failures.
    - 53 (27.89%) fail due to unknown failures after updating the dependency.
  * Overall, reproduction has been attempted for 1774 breaking updates, and 1584 (89.29%) could not be locally reproduced.
  * For 233 potential breaking updates, reproduction has not been attempted yet.
=======
  * The benchmark consists of 210 reproducible breaking updates.
    - Of these breaking updates, 69 (32.86%) fail compilation with the updated dependency.
    - 40 (19.05%) fail tests with the updated dependency.
    - 1 (0.48%) have dependency resolution failures with the updated dependency.
    - 47 (22.38%) fail after updating the dependency due to maven enforcer failures.
    - 53 (25.24%) fail due to unknown failures after updating the dependency.
  * Overall, reproduction has been attempted for 2110 breaking updates, and 1900 (90.05%) could not be locally reproduced.
  * For 0 potential breaking updates, reproduction has not been attempted yet.
>>>>>>> c2e07681
<|MERGE_RESOLUTION|>--- conflicted
+++ resolved
@@ -101,16 +101,6 @@
 
 ## Stats
 As of Aug 3 2023:
-<<<<<<< HEAD
-  * The benchmark consists of 190 reproducible breaking updates.
-    - Of these breaking updates, 59 (31.05%) fail compilation with the updated dependency.
-    - 32 (16.84%) fail tests with the updated dependency.
-    - 1 (0.53%) have dependency resolution failures with the updated dependency.
-    - 45 (23.68%) fail after updating the dependency due to maven enforcer failures.
-    - 53 (27.89%) fail due to unknown failures after updating the dependency.
-  * Overall, reproduction has been attempted for 1774 breaking updates, and 1584 (89.29%) could not be locally reproduced.
-  * For 233 potential breaking updates, reproduction has not been attempted yet.
-=======
   * The benchmark consists of 210 reproducible breaking updates.
     - Of these breaking updates, 69 (32.86%) fail compilation with the updated dependency.
     - 40 (19.05%) fail tests with the updated dependency.
@@ -118,5 +108,4 @@
     - 47 (22.38%) fail after updating the dependency due to maven enforcer failures.
     - 53 (25.24%) fail due to unknown failures after updating the dependency.
   * Overall, reproduction has been attempted for 2110 breaking updates, and 1900 (90.05%) could not be locally reproduced.
-  * For 0 potential breaking updates, reproduction has not been attempted yet.
->>>>>>> c2e07681
+  * For 0 potential breaking updates, reproduction has not been attempted yet.